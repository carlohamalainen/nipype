# emacs: -*- mode: python; py-indent-offset: 4; indent-tabs-mode: nil -*-
# vi: set ft=python sts=4 ts=4 sw=4 et:
import os
import tempfile
import shutil

from nipype.testing import (assert_equal, assert_not_equal, assert_raises,
                            with_setup, TraitError, skipif)

from nipype.utils.filemanip import split_filename
import nipype.interfaces.fsl.preprocess as fsl
from nipype.interfaces.fsl import Info
from nipype.interfaces.base import InterfaceResult, File
from nipype.interfaces.fsl import check_fsl, no_fsl
from nipype.interfaces.traits import Undefined


@skipif(no_fsl)
def fsl_name(obj, fname):
    """Create valid fsl name, including file extension for output type.
    """
    ext = Info.output_type_to_ext(obj.inputs.output_type)
    return fname + ext

tmp_infile = None
tmp_dir = None

@skipif(no_fsl)
def setup_infile():
    global tmp_infile, tmp_dir
    ext = Info.output_type_to_ext(Info.output_type())
    tmp_dir = tempfile.mkdtemp()
    tmp_infile = os.path.join(tmp_dir, 'foo' + ext)
    file(tmp_infile, 'w')
    return tmp_infile, tmp_dir

def teardown_infile(tmp_dir):
    shutil.rmtree(tmp_dir)

# test BET
#@with_setup(setup_infile, teardown_infile)
#broken in nose with generators
@skipif(no_fsl)
def test_bet():
    tmp_infile, tp_dir = setup_infile()
    better = fsl.BET()
    yield assert_equal, better.cmd, 'bet'

    # Test raising error with mandatory args absent
    yield assert_raises, ValueError, better.run

    # Test generated outfile name
    better.inputs.in_file = tmp_infile
    outfile = fsl_name(better, 'foo_brain')
    outpath = os.path.join(os.getcwd(), outfile)
    realcmd = 'bet %s %s' % (tmp_infile, outpath)
    yield assert_equal, better.cmdline, realcmd
    # Test specified outfile name
    outfile = fsl_name(better, '/newdata/bar')
    better.inputs.out_file = outfile
    realcmd = 'bet %s %s' % (tmp_infile, outfile)
    yield assert_equal, better.cmdline, realcmd

    # infile foo.nii doesn't exist
    def func():
        better.run(in_file='foo2.nii', out_file='bar.nii')
    yield assert_raises, TraitError, func
<<<<<<< HEAD

    # .run() based parameter setting
    better = fsl.BET()
    better.inputs.frac = 0.40
    outfile = fsl_name(better, 'outfile')
    betted = better.run(in_file=tmp_infile, out_file=outfile)
    yield assert_equal, betted.interface.inputs.in_file, tmp_infile
    yield assert_equal, betted.interface.inputs.out_file, outfile
    realcmd = 'bet %s %s -f 0.40' % (tmp_infile, outfile)
    yield assert_equal, betted.runtime.cmdline, realcmd
=======
>>>>>>> 76a14b8c

    # Our options and some test values for them
    # Should parallel the opt_map structure in the class for clarity
    opt_map = {
        'outline':            ('-o', True),
        'mask':               ('-m', True),
        'skull':              ('-s', True),
        'no_output':           ('-n', True),
        'frac':               ('-f 0.40', 0.4),
        'vertical_gradient':  ('-g 0.75', 0.75),
        'radius':             ('-r 20', 20),
        'center':             ('-c 54 75 80', [54, 75, 80]),
        'threshold':          ('-t', True),
        'mesh':               ('-e', True),
        #'verbose':            ('-v', True),
        #'flags':              ('--i-made-this-up', '--i-made-this-up'),
            }
    # Currently we don't test -R, -S, -B, -Z, -F, -A or -A2

    # test each of our arguments
    better = fsl.BET()
    outfile = fsl_name(better, 'foo_brain')
    outpath = os.path.join(os.getcwd(), outfile)
    for name, settings in opt_map.items():
        better = fsl.BET(**{name: settings[1]})
        # Add mandatory input
        better.inputs.in_file = tmp_infile
        realcmd =  ' '.join([better.cmd, tmp_infile, outpath, settings[0]])
        yield assert_equal, better.cmdline, realcmd
    teardown_infile(tmp_dir)
    
# test fast
@skipif(no_fsl)
def test_fast():
    tmp_infile, tp_dir = setup_infile()
    faster = fsl.FAST()
    faster.inputs.verbose = True
    fasted = fsl.FAST(in_files=tmp_infile, verbose = True)
    fasted2 = fsl.FAST(in_files=[tmp_infile, tmp_infile], verbose = True)

    yield assert_equal, faster.cmd, 'fast'
    yield assert_equal, faster.inputs.verbose, True
    yield assert_equal, faster.inputs.manual_seg , Undefined
<<<<<<< HEAD
    yield assert_not_equal, faster, fasted
    yield assert_equal, fasted.runtime.cmdline, 'fast -v -S 1 %s'%(tmp_infile)
    yield assert_equal, fasted2.runtime.cmdline, 'fast -v -S 2 %s %s'%(tmp_infile,
=======
    yield assert_not_equal, faster.inputs, fasted.inputs
    yield assert_equal, fasted.cmdline, 'fast -v -S 1 %s'%(tmp_infile)
    yield assert_equal, fasted2.cmdline, 'fast -v -S 2 %s %s'%(tmp_infile,
>>>>>>> 76a14b8c
                                                                  tmp_infile)

    faster = fsl.FAST()
    faster.inputs.in_files = tmp_infile
    yield assert_equal, faster.cmdline, 'fast -S 1 %s'%(tmp_infile)
    faster.inputs.in_files = [tmp_infile, tmp_infile]
    yield assert_equal, faster.cmdline, 'fast -S 2 %s %s'%(tmp_infile, tmp_infile)

    # Our options and some test values for them
    # Should parallel the opt_map structure in the class for clarity
    opt_map = {'number_classes':       ('-n 4', 4),
               'bias_iters':           ('-I 5', 5),
               'bias_lowpass':         ('-l 15', 15),
               'img_type':             ('-t 2', 2),
               'init_seg_smooth':      ('-f 0.035', 0.035),
               'segments':             ('-g', True),
               'init_transform':       ('-a %s'%(tmp_infile), '%s'%(tmp_infile)),
               'other_priors':         ('-A %s %s %s'%(tmp_infile, tmp_infile,
                                                       tmp_infile),
                                        (['%s'%(tmp_infile),
                                          '%s'%(tmp_infile),
                                          '%s'%(tmp_infile)])),
               'no_pve':                ('--nopve', True),
               'output_biasfield':     ('-b', True),
               'output_biascorrected': ('-B', True),
               'no_bias':               ('-N', True),
               'out_basename':         ('-o fasted', 'fasted'),
               'use_priors':           ('-P', True),
               'segment_iters':        ('-W 14', 14),
               'mixel_smooth':         ('-R 0.25', 0.25),
               'iters_afterbias':      ('-O 3', 3),
               'hyper':                ('-H 0.15', 0.15),
               'verbose':              ('-v', True),
               'manual_seg':            ('-s %s'%(tmp_infile),
                       '%s'%(tmp_infile)),
               'probability_maps':     ('-p', True),
              }

    # test each of our arguments
    for name, settings in opt_map.items():
        faster = fsl.FAST(in_files=tmp_infile, **{name: settings[1]})
        yield assert_equal, faster.cmdline, ' '.join([faster.cmd,
                                                      settings[0],
                                                      "-S 1 %s"%tmp_infile])
    teardown_infile(tmp_dir)
@skipif(no_fsl)    
def setup_flirt():
    ext = Info.output_type_to_ext(Info.output_type())
    tmpdir = tempfile.mkdtemp()
    _, infile = tempfile.mkstemp(suffix = ext, dir = tmpdir)
    _, reffile = tempfile.mkstemp(suffix = ext, dir = tmpdir)
    return tmpdir, infile, reffile

def teardown_flirt(tmpdir):
    shutil.rmtree(tmpdir)

@skipif(no_fsl)
def test_flirt():
    # setup
    tmpdir, infile, reffile = setup_flirt()
    
    flirter = fsl.FLIRT()
    yield assert_equal, flirter.cmd, 'flirt'

    flirter.inputs.bins = 256
    flirter.inputs.cost = 'mutualinfo'

<<<<<<< HEAD
    flirted = flirter.run(in_file=infile, reference=reffile,
                          out_file='outfile', out_matrix_file='outmat.mat')
    flirt_est = flirter.run(in_file=infile, reference=reffile,
                            out_matrix_file='outmat.mat')
    yield assert_not_equal, flirter, flirted
    yield assert_not_equal, flirted, flirt_est

    yield assert_equal, flirter.inputs.bins, flirted.interface.inputs.bins
    yield assert_equal, flirter.inputs.cost, flirt_est.interface.inputs.cost
    realcmd = 'flirt -in %s -ref %s -out outfile -omat outmat.mat ' \
        '-bins 256 -cost mutualinfo' % (infile, reffile)
    yield assert_equal, flirted.runtime.cmdline, realcmd
=======
    flirted = fsl.FLIRT(in_file=infile, reference=reffile,
                          out_file='outfile', out_matrix_file='outmat.mat', 
                          bins = 256,
                          cost = 'mutualinfo')
    flirt_est = fsl.FLIRT(in_file=infile, reference=reffile,
                            out_matrix_file='outmat.mat',
                            bins = 256,
                            cost = 'mutualinfo')
    yield assert_not_equal, flirter.inputs, flirted.inputs
    yield assert_not_equal, flirted.inputs, flirt_est.inputs

    yield assert_equal, flirter.inputs.bins, flirted.inputs.bins
    yield assert_equal, flirter.inputs.cost, flirt_est.inputs.cost
    realcmd = 'flirt -in %s -ref %s -out outfile -omat outmat.mat ' \
        '-bins 256 -cost mutualinfo' % (infile, reffile)
    yield assert_equal, flirted.cmdline, realcmd
>>>>>>> 76a14b8c

    flirter = fsl.FLIRT()
    # infile not specified
    yield assert_raises, ValueError, flirter.run
    flirter.inputs.in_file = infile
    # reference not specified
    yield assert_raises, ValueError, flirter.run
    flirter.inputs.reference = reffile
    # Generate outfile and outmatrix
    pth, fname, ext = split_filename(infile)
    outfile = os.path.join(os.getcwd(),
                           fsl_name(flirter, '%s_flirt' %fname))
    outmat = '%s_flirt.mat' % fname
    outmat = os.path.join(os.getcwd(), outmat)
    realcmd = 'flirt -in %s -ref %s -out %s -omat %s' % (infile, reffile,
                                                         outfile, outmat)
<<<<<<< HEAD
    yield assert_equal, res.interface.cmdline, realcmd
=======
    yield assert_equal, flirter.cmdline, realcmd
>>>>>>> 76a14b8c

    _, tmpfile = tempfile.mkstemp(suffix = '.nii', dir = tmpdir)
    # Loop over all inputs, set a reasonable value and make sure the
    # cmdline is updated correctly.
    for key, trait_spec in sorted(fsl.FLIRT.input_spec().traits().items()):
        # Skip mandatory inputs and the trait methods
        if key in ('trait_added', 'trait_modified', 'in_file', 'reference',
                   'environ', 'output_type', 'out_file', 'out_matrix_file',
                   'in_matrix_file', 'apply_xfm', 'ignore_exception'):
            continue
        param = None
        value = None
        if key == 'args':
            param = '-v'
            value = '-v'
        elif isinstance(trait_spec.trait_type, File):
            value = tmpfile
            param = trait_spec.argstr  % value
        elif trait_spec.default is False:
            param = trait_spec.argstr
            value = True
        elif key in ('searchr_x', 'searchr_y', 'searchr_z'):
            value = [-45, 45]
            param = trait_spec.argstr % ' '.join(str(elt) for elt in value)
        else:
            value = trait_spec.default
            param = trait_spec.argstr % value
        cmdline = 'flirt -in %s -ref %s' % (infile, reffile)
        # Handle autogeneration of outfile
        pth, fname, ext = split_filename(infile)
        outfile = os.path.join(os.getcwd(),
                               fsl_name(fsl.FLIRT(),'%s_flirt' % fname))
        outfile = ' '.join(['-out', outfile])
        # Handle autogeneration of outmatrix
        outmatrix = '%s_flirt.mat' % fname
        outmatrix = os.path.join(os.getcwd(), outmatrix)
        outmatrix = ' '.join(['-omat', outmatrix])
        # Build command line
        cmdline = ' '.join([cmdline, outfile, outmatrix, param])
        flirter = fsl.FLIRT(in_file = infile, reference = reffile)
        setattr(flirter.inputs, key, value)
        yield assert_equal, flirter.cmdline, cmdline

    # Test OutputSpec
    flirter = fsl.FLIRT(in_file = infile, reference = reffile)
    pth, fname, ext = split_filename(infile)
    flirter.inputs.out_file = ''.join(['foo', ext])
    flirter.inputs.out_matrix_file = ''.join(['bar', ext])
    outs = flirter._list_outputs()
    yield assert_equal, outs['out_file'], flirter.inputs.out_file
    yield assert_equal, outs['out_matrix_file'], flirter.inputs.out_matrix_file

    teardown_flirt(tmpdir)


# Mcflirt
@skipif(no_fsl)
def test_mcflirt():
    tmpdir, infile, reffile = setup_flirt()
    
    frt = fsl.MCFLIRT()
    yield assert_equal, frt.cmd, 'mcflirt'
    # Test generated outfile name

    frt.inputs.in_file = infile
    _, nme = os.path.split(infile)
    outfile = os.path.join(os.getcwd(), nme)
    outfile = frt._gen_fname(outfile, suffix = '_mcf')
    realcmd = 'mcflirt -in ' + infile + ' -out ' + outfile
    yield assert_equal, frt.cmdline, realcmd
    # Test specified outfile name
    outfile2 = '/newdata/bar.nii'
    frt.inputs.out_file = outfile2
    realcmd = 'mcflirt -in ' + infile + ' -out ' + outfile2
    yield assert_equal, frt.cmdline, realcmd

    opt_map = {
        'cost':        ('-cost mutualinfo', 'mutualinfo'),
        'bins':        ('-bins 256', 256),
        'dof':         ('-dof 6', 6),
        'ref_vol':      ('-refvol 2', 2),
        'scaling':     ('-scaling 6.00', 6.00),
        'smooth':      ('-smooth 1.00', 1.00),
        'rotation':    ('-rotation 2', 2),
        'stages':      ('-stages 3', 3),
        'init':        ('-init %s'%(infile), infile),
        'use_gradient': ('-gdt', True),
        'use_contour':  ('-edge', True),
        'mean_vol':     ('-meanvol', True),
        'stats_imgs':   ('-stats', True),
        'save_mats':    ('-mats', True),
        'save_plots':   ('-plots', True),
        }

    for name, settings in opt_map.items():
        fnt = fsl.MCFLIRT(in_file = infile, **{name : settings[1]})
        instr = '-in %s'%(infile) 
        outstr = '-out %s'%(outfile)
        if name in ('init', 'cost', 'dof','mean_vol','bins'):
            yield assert_equal, fnt.cmdline, ' '.join([fnt.cmd,
                                                       instr,
                                                       settings[0],
                                                       outstr])
        else:
            yield assert_equal, fnt.cmdline, ' '.join([fnt.cmd,
                                                       instr,
                                                       outstr,
                                                       settings[0]])
                                                   

    # Test error is raised when missing required args
    fnt = fsl.MCFLIRT()
    yield assert_raises, ValueError, fnt.run
    teardown_flirt(tmpdir)

#test fnirt
@skipif(no_fsl)
def test_fnirt():

    tmpdir, infile, reffile = setup_flirt()
    fnirt = fsl.FNIRT()
    yield assert_equal, fnirt.cmd, 'fnirt'

    # Test list parameters
    params = [('subsampling_scheme', '--subsamp', [4,2,2,1],'4,2,2,1'),
              ('max_nonlin_iter', '--miter', [4,4,4,2],'4,4,4,2'),
              ('ref_fwhm', '--reffwhm', [4,2,2,0],'4,2,2,0'),
              ('in_fwhm', '--infwhm', [4,2,2,0],'4,2,2,0'),
              ('apply_refmask', '--applyrefmask', [0,0,1,1],'0,0,1,1'),
              ('apply_inmask', '--applyinmask', [0,0,0,1],'0,0,0,1'),
              ('regularization_lambda', '--lambda', [0.5,0.75],'0.5,0.75')]
    for item, flag, val, strval in params:
        fnirt = fsl.FNIRT(in_file = infile,
                          ref_file = reffile,
                          **{item : val})
        log = fnirt._gen_fname(infile, suffix='_log.txt', change_ext=False)
        iout = fnirt._gen_fname(infile, suffix='_warped')
        if item in ('max_nonlin_iter'):
            cmd = 'fnirt --in=%s '\
                  '--logout=%s'\
                  ' %s=%s --ref=%s'\
                  ' --iout=%s' % (infile, log, 
                                  flag, strval, reffile, iout)
        elif item in ('in_fwhm'):
            cmd = 'fnirt --in=%s %s=%s --logout=%s '\
                  '--ref=%s --iout=%s' % (infile, flag,
                                          strval, log,  reffile, iout)
        elif item.startswith('apply'):
            cmd = 'fnirt %s=%s '\
                  '--in=%s '\
                  '--logout=%s '\
                  '--ref=%s --iout=%s' % (flag,strval,
                                                infile, log, 
                                                reffile,
                                                iout)

        else:
            cmd = 'fnirt '\
                  '--in=%s --logout=%s '\
                  '--ref=%s %s=%s --iout=%s' % (infile, log, 
                                                reffile,
                                                flag, strval,
                                                iout)
        yield assert_equal, fnirt.cmdline, cmd

    # Test ValueError is raised when missing mandatory args
    fnirt = fsl.FNIRT()
    yield assert_raises, ValueError, fnirt.run
    fnirt.inputs.in_file = infile
    fnirt.inputs.ref_file = reffile

    # test files
    opt_map = {
        'affine_file':          ('--aff='),
        'inwarp_file':          ('--inwarp='),
        'in_intensitymap_file': ('--intin='),
        'config_file':          ('--config='),
        'refmask_file':         ('--refmask='),
        'inmask_file':          ('--inmask='),
        'field_file':           ('--fout='),
        'jacobian_file':        ('--jout='),
        'modulatedref_file':    ('--refout='),
        'out_intensitymap_file':('--intout='),
        'log_file':             ('--logout=')}

    for name, settings in opt_map.items():
        fnirt = fsl.FNIRT(in_file = infile,
                          ref_file = reffile,
                          **{name : infile})
        
        if name in ('config_file', 'affine_file','field_file'):
            cmd = 'fnirt %s%s --in=%s '\
                  '--logout=%s '\
                  '--ref=%s --iout=%s' % (settings, infile, infile, log, 
                                          reffile, iout)
        elif name in ('refmask_file'):
            cmd = 'fnirt --in=%s '\
                  '--logout=%s --ref=%s '\
                  '%s%s '\
                  '--iout=%s' % (infile, log, 
                                 reffile, 
                                 settings,infile,
                                 iout)
        elif name in ('in_intensitymap_file', 'inwarp_file', 'inmask_file', 'jacobian_file'):
            cmd = 'fnirt --in=%s '\
                  '%s%s '\
                  '--logout=%s --ref=%s '\
                  '--iout=%s' % (infile, 
                                 settings,infile,
                                 log, 
                                 reffile, 
                                 iout)
        elif name in ('log_file'):
            cmd = 'fnirt --in=%s '\
                  '%s%s --ref=%s '\
                  '--iout=%s' % (infile, 
                                 settings,infile, 
                                 reffile, 
                                 iout)
        else:
            cmd = 'fnirt --in=%s '\
                  '--logout=%s %s%s '\
                  '--ref=%s --iout=%s' % (infile,log, 
                                          settings, infile,
                                          reffile,iout)
                                       
        yield assert_equal, fnirt.cmdline, cmd
    teardown_flirt(tmpdir)

@skipif(no_fsl)
def test_applywarp():
    tmpdir, infile, reffile = setup_flirt()
    opt_map = {
        'out_file':          ('--out=bar.nii', 'bar.nii'),
        'premat':            ('--premat=%s'%(reffile), reffile),
        'postmat':           ('--postmat=%s'%(reffile), reffile),
         }

    # in_file, ref_file, field_file mandatory
    for name, settings in opt_map.items():
        awarp = fsl.ApplyWarp(in_file = infile,
                              ref_file = reffile,
                              field_file = reffile,
                              **{name : settings[1]})
        if name == 'out_file':
            realcmd = 'applywarp --warp=%s '\
                      '--in=%s --out=%s '\
                      '--ref=%s'%(reffile, infile,
                                  settings[1],reffile)
        else:
            outfile = awarp._gen_fname(infile, suffix='_warp')
            realcmd = 'applywarp --warp=%s '\
                      '--in=%s --out=%s '\
                      '%s --ref=%s'%(reffile, infile,
                                     outfile, settings[0],
                                     reffile)
        yield assert_equal, awarp.cmdline, realcmd

    awarp = fsl.ApplyWarp(in_file = infile,
                          ref_file = reffile,
                          field_file = reffile)

    teardown_flirt(tmpdir)

@skipif(no_fsl)
def test_fugue():
    input_map = dict(args = dict(argstr='%s',),
                     asym_se_time = dict(argstr='--asym=%.10f',),
                     despike_2dfilter = dict(argstr='--despike',),
                     despike_theshold = dict(argstr='--despikethreshold=%s',),
                     dwell_time = dict(argstr='--dwell=%.10f',),
                     dwell_to_asym_ratio = dict(argstr='--dwelltoasym=%.10f',),
                     environ = dict(usedefault=True,),
                     fmap_in_file = dict(argstr='--loadfmap=%s',),
                     fmap_out_file = dict(argstr='--savefmap=%s',),
                     fourier_order = dict(argstr='--fourier=%d',),
                     icorr = dict(requires=['shift_in_file'],argstr='--icorr',),
                     icorr_only = dict(requires=['unwarped_file'],argstr='--icorronly',),
                     in_file = dict(argstr='--in=%s',),
                     mask_file = dict(argstr='--mask=%s',),
                     median_2dfilter = dict(argstr='--median',),
                     no_extend = dict(argstr='--noextend',),
                     no_gap_fill = dict(argstr='--nofill',),
                     nokspace = dict(argstr='--nokspace',),
                     output_type = dict(),
                     pava = dict(argstr='--pava',),
                     phase_conjugate = dict(argstr='--phaseconj',),
                     phasemap_file = dict(argstr='--phasemap=%s',),
                     poly_order = dict(argstr='--poly=%d',),
                     save_unmasked_fmap = dict(requires=['fmap_out_file'],argstr='--unmaskfmap=%s',),
                     save_unmasked_shift = dict(requires=['shift_out_file'],argstr='--unmaskshift=%s',),
                     shift_in_file = dict(argstr='--loadshift=%s',),
                     shift_out_file = dict(argstr='--saveshift=%s',),
                     smooth2d = dict(argstr='--smooth2=%.2f',),
                     smooth3d = dict(argstr='--smooth3=%.2f',),
                     unwarp_direction = dict(argstr='--unwarpdir=%s',),
                     unwarped_file = dict(argstr='--unwarp=%s',),
                     )
    instance = fsl.FUGUE()
    for key, metadata in input_map.items():
        for metakey, value in metadata.items():
            yield assert_equal, getattr(instance.inputs.traits()[key], metakey), value

@skipif(no_fsl)
def test_prelude():
    input_map = dict(args = dict(argstr='%s',),
                     complex_phase_file = dict(mandatory=True,xor=['magnitude_file', 'phase_file'],argstr='--complex=%s',),
                     end = dict(argstr='--end=%d',),
                     environ = dict(usedefault=True,),
                     label_file = dict(argstr='--labels=%s',),
                     labelprocess2d = dict(argstr='--labelslices',),
                     magnitude_file = dict(mandatory=True,xor=['complex_phase_file'],argstr='--abs=%s',),
                     mask_file = dict(argstr='--mask=%s',),
                     num_partitions = dict(argstr='--numphasesplit=%d',),
                     output_type = dict(),
                     phase_file = dict(mandatory=True,xor=['complex_phase_file'],argstr='--phase=%s',),
                     process2d = dict(xor=['labelprocess2d'],argstr='--slices',),
                     process3d = dict(xor=['labelprocess2d', 'process2d'],argstr='--force3D',),
                     rawphase_file = dict(argstr='--rawphase=%s',),
                     removeramps = dict(argstr='--removeramps',),
                     savemask_file = dict(argstr='--savemask=%s',),
                     start = dict(argstr='--start=%d',),
                     threshold = dict(argstr='--thresh=%.10f',),
                     unwrapped_phase_file = dict(argstr='--unwrap=%s',),
                     )
    instance = fsl.PRELUDE()
    for key, metadata in input_map.items():
        for metakey, value in metadata.items():
            yield assert_equal, getattr(instance.inputs.traits()[key], metakey), value
<|MERGE_RESOLUTION|>--- conflicted
+++ resolved
@@ -65,19 +65,6 @@
     def func():
         better.run(in_file='foo2.nii', out_file='bar.nii')
     yield assert_raises, TraitError, func
-<<<<<<< HEAD
-
-    # .run() based parameter setting
-    better = fsl.BET()
-    better.inputs.frac = 0.40
-    outfile = fsl_name(better, 'outfile')
-    betted = better.run(in_file=tmp_infile, out_file=outfile)
-    yield assert_equal, betted.interface.inputs.in_file, tmp_infile
-    yield assert_equal, betted.interface.inputs.out_file, outfile
-    realcmd = 'bet %s %s -f 0.40' % (tmp_infile, outfile)
-    yield assert_equal, betted.runtime.cmdline, realcmd
-=======
->>>>>>> 76a14b8c
 
     # Our options and some test values for them
     # Should parallel the opt_map structure in the class for clarity
@@ -121,15 +108,9 @@
     yield assert_equal, faster.cmd, 'fast'
     yield assert_equal, faster.inputs.verbose, True
     yield assert_equal, faster.inputs.manual_seg , Undefined
-<<<<<<< HEAD
-    yield assert_not_equal, faster, fasted
-    yield assert_equal, fasted.runtime.cmdline, 'fast -v -S 1 %s'%(tmp_infile)
-    yield assert_equal, fasted2.runtime.cmdline, 'fast -v -S 2 %s %s'%(tmp_infile,
-=======
     yield assert_not_equal, faster.inputs, fasted.inputs
     yield assert_equal, fasted.cmdline, 'fast -v -S 1 %s'%(tmp_infile)
     yield assert_equal, fasted2.cmdline, 'fast -v -S 2 %s %s'%(tmp_infile,
->>>>>>> 76a14b8c
                                                                   tmp_infile)
 
     faster = fsl.FAST()
@@ -197,20 +178,6 @@
     flirter.inputs.bins = 256
     flirter.inputs.cost = 'mutualinfo'
 
-<<<<<<< HEAD
-    flirted = flirter.run(in_file=infile, reference=reffile,
-                          out_file='outfile', out_matrix_file='outmat.mat')
-    flirt_est = flirter.run(in_file=infile, reference=reffile,
-                            out_matrix_file='outmat.mat')
-    yield assert_not_equal, flirter, flirted
-    yield assert_not_equal, flirted, flirt_est
-
-    yield assert_equal, flirter.inputs.bins, flirted.interface.inputs.bins
-    yield assert_equal, flirter.inputs.cost, flirt_est.interface.inputs.cost
-    realcmd = 'flirt -in %s -ref %s -out outfile -omat outmat.mat ' \
-        '-bins 256 -cost mutualinfo' % (infile, reffile)
-    yield assert_equal, flirted.runtime.cmdline, realcmd
-=======
     flirted = fsl.FLIRT(in_file=infile, reference=reffile,
                           out_file='outfile', out_matrix_file='outmat.mat', 
                           bins = 256,
@@ -227,7 +194,6 @@
     realcmd = 'flirt -in %s -ref %s -out outfile -omat outmat.mat ' \
         '-bins 256 -cost mutualinfo' % (infile, reffile)
     yield assert_equal, flirted.cmdline, realcmd
->>>>>>> 76a14b8c
 
     flirter = fsl.FLIRT()
     # infile not specified
@@ -244,11 +210,7 @@
     outmat = os.path.join(os.getcwd(), outmat)
     realcmd = 'flirt -in %s -ref %s -out %s -omat %s' % (infile, reffile,
                                                          outfile, outmat)
-<<<<<<< HEAD
-    yield assert_equal, res.interface.cmdline, realcmd
-=======
     yield assert_equal, flirter.cmdline, realcmd
->>>>>>> 76a14b8c
 
     _, tmpfile = tempfile.mkstemp(suffix = '.nii', dir = tmpdir)
     # Loop over all inputs, set a reasonable value and make sure the
